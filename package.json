--- conflicted
+++ resolved
@@ -1,10 +1,6 @@
 {
     "name": "set.js",
-<<<<<<< HEAD
-    "version": "0.6.0-batch.7",
-=======
-    "version": "0.5.6",
->>>>>>> f63fe209
+    "version": "0.6.0",
     "description": "A javascript library for interacting with the Set Protocol v2",
     "keywords": [
         "set.js",
